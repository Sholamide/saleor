import graphene
from django.conf import settings
from django_countries import countries
from saleor.core.permissions import MODELS_PERMISSIONS
from saleor.site.models import Site
from tests.api.utils import get_graphql_content

from .utils import assert_no_permission, assert_read_only_mode


def test_query_authorization_keys(
        authorization_key, staff_api_client, permission_manage_settings):
    query = """
    query {
        shop {
            authorizationKeys {
                name
                key
            }
        }
    }
    """
    response = staff_api_client.post_graphql(
        query, permissions=[permission_manage_settings])
    content = get_graphql_content(response)
    data = content['data']['shop']
    assert data['authorizationKeys'][0]['name'] == authorization_key.name
    assert data['authorizationKeys'][0]['key'] == authorization_key.key


def test_query_countries(user_api_client):
    query = """
    query {
        shop {
            countries {
                code
                country
            }
        }
    }
    """
    response = user_api_client.post_graphql(query)
    content = get_graphql_content(response)
    data = content['data']['shop']
    assert len(data['countries']) == len(countries)


def test_query_currencies(user_api_client):
    query = """
    query {
        shop {
            currencies
            defaultCurrency
        }
    }
    """
    response = user_api_client.post_graphql(query)
    content = get_graphql_content(response)
    data = content['data']['shop']
    assert len(data['currencies']) == len(settings.AVAILABLE_CURRENCIES)
    assert data['defaultCurrency'] == settings.DEFAULT_CURRENCY


def test_query_name(user_api_client, site_settings):
    query = """
    query {
        shop {
            name
            description
        }
    }
    """
    response = user_api_client.post_graphql(query)
    content = get_graphql_content(response)
    data = content['data']['shop']
    assert data['description'] == site_settings.description
    assert data['name'] == site_settings.site.name


def test_query_domain(user_api_client, site_settings):
    query = """
    query {
        shop {
            domain {
                host
                sslEnabled
                url
            }
        }
    }
    """
    response = user_api_client.post_graphql(query)
    content = get_graphql_content(response)
    data = content['data']['shop']
    assert data['domain']['host'] == site_settings.site.domain
    assert data['domain']['sslEnabled'] == settings.ENABLE_SSL
    assert data['domain']['url']


def test_query_languages(settings, user_api_client):
    query = """
    query {
        shop {
            languages {
                code
                language
            }
        }
    }
    """
    response = user_api_client.post_graphql(query)
    content = get_graphql_content(response)
    data = content['data']['shop']
    assert len(data['languages']) == len(settings.LANGUAGES)


def test_query_permissions(staff_api_client, permission_manage_settings):
    query = """
    query {
        shop {
            permissions {
                code
                name
            }
        }
    }
    """
    response = staff_api_client.post_graphql(
        query, permissions=[permission_manage_settings])
    content = get_graphql_content(response)
    data = content['data']['shop']
    permissions = data['permissions']
    permissions_codes = {permission.get('code') for permission in permissions}
    assert len(permissions_codes) == len(MODELS_PERMISSIONS)
    for code in permissions_codes:
        assert code in MODELS_PERMISSIONS


def test_query_navigation(user_api_client, site_settings):
    query = """
    query {
        shop {
            navigation {
                main {
                    name
                }
                secondary {
                    name
                }
            }
        }
    }
    """
    response = user_api_client.post_graphql(query)
    content = get_graphql_content(response)
    navigation_data = content['data']['shop']['navigation']
    assert navigation_data['main']['name'] == site_settings.top_menu.name
    assert navigation_data['secondary']['name'] == site_settings.bottom_menu.name


def test_shop_settings_mutation(
        staff_api_client, site_settings, permission_manage_settings):
    query = """
        mutation updateSettings($input: ShopSettingsInput!) {
            shopSettingsUpdate(input: $input) {
                shop {
                    headerText,
                    includeTaxesInPrices
                }
            }
        }
    """
    variables = {
        'input': {
            'includeTaxesInPrices': False,
<<<<<<< HEAD
            'headerText': 'Lorem ipsum'
        }
    })
    response = admin_api_client.post(
        reverse('api'), {'query': query, 'variables': variables})
    assert_read_only_mode(response)
=======
            'headerText': 'Lorem ipsum'}}
    response = staff_api_client.post_graphql(
        query, variables, permissions=[permission_manage_settings])
    content = get_graphql_content(response)
    data = content['data']['shopSettingsUpdate']['shop']
    assert data['includeTaxesInPrices'] == False
    assert data['headerText'] == 'Lorem ipsum'
    site_settings.refresh_from_db()
    assert not site_settings.include_taxes_in_prices
>>>>>>> 3b0b10f0


def test_shop_domain_update(staff_api_client, permission_manage_settings):
    query = """
        mutation updateSettings($input: SiteDomainInput!) {
            shopDomainUpdate(input: $input) {
                shop {
                    name
                    domain {
                        host,
                    }
                }
            }
        }
    """
    new_name = 'saleor test store'
    variables = {
        'input': {
            'domain': 'lorem-ipsum.com',
            'name': new_name}}
    site = Site.objects.get_current()
    assert site.domain != 'lorem-ipsum.com'
<<<<<<< HEAD
    response = admin_api_client.post(
        reverse('api'), {'query': query, 'variables': variables})
    assert_read_only_mode(response)
=======
    response = staff_api_client.post_graphql(
        query, variables, permissions=[permission_manage_settings])
    content = get_graphql_content(response)
    data = content['data']['shopDomainUpdate']['shop']
    assert data['domain']['host'] == 'lorem-ipsum.com'
    assert data['name'] == new_name
    site.refresh_from_db()
    assert site.domain == 'lorem-ipsum.com'
    assert site.name == new_name
>>>>>>> 3b0b10f0


def test_homepage_collection_update(
        staff_api_client, collection, permission_manage_settings):
    query = """
        mutation homepageCollectionUpdate($collection: ID!) {
            homepageCollectionUpdate(collection: $collection) {
                shop {
                    homepageCollection {
                        id,
                        name
                    }
                }
            }
        }
    """
    collection_id = graphene.Node.to_global_id('Collection', collection.id)
<<<<<<< HEAD
    variables = json.dumps({
        'collection': collection_id
    })
    response = admin_api_client.post(
        reverse('api'), {'query': query, 'variables': variables})
    assert_read_only_mode(response)
=======
    variables = {'collection': collection_id}
    response = staff_api_client.post_graphql(
        query, variables, permissions=[permission_manage_settings])
    content = get_graphql_content(response)
    data = content['data']['homepageCollectionUpdate']['shop']
    assert data['homepageCollection']['id'] == collection_id
    assert data['homepageCollection']['name'] == collection.name
    site = Site.objects.get_current()
    assert site.settings.homepage_collection == collection
>>>>>>> 3b0b10f0


def test_query_default_country(user_api_client, settings):
    settings.DEFAULT_COUNTRY = 'US'
    query = """
    query {
        shop {
            defaultCountry {
                code
                country
            }
        }
    }
    """
    response = user_api_client.post_graphql(query)
    content = get_graphql_content(response)
    data = content['data']['shop']['defaultCountry']
    assert data['code'] == settings.DEFAULT_COUNTRY
    assert data['country'] == 'United States of America'


def test_query_geolocalization(user_api_client):
    query = """
        query {
            shop {
                geolocalization {
                    country {
                        code
                    }
                }
            }
        }
    """
    GERMAN_IP = '79.222.222.22'
    response = user_api_client.post_graphql(
        query, HTTP_X_FORWARDED_FOR=GERMAN_IP)
    content = get_graphql_content(response)
    data = content['data']['shop']['geolocalization']
    assert data['country']['code'] == 'DE'

    response = user_api_client.post_graphql(query)
    content = get_graphql_content(response)
    data = content['data']['shop']['geolocalization']
    assert data['country'] is None<|MERGE_RESOLUTION|>--- conflicted
+++ resolved
@@ -173,24 +173,12 @@
     variables = {
         'input': {
             'includeTaxesInPrices': False,
-<<<<<<< HEAD
             'headerText': 'Lorem ipsum'
         }
     })
-    response = admin_api_client.post(
-        reverse('api'), {'query': query, 'variables': variables})
+    response = staff_api_client.post_graphql(
+        query, variables, permissions=[permission_manage_settings])
     assert_read_only_mode(response)
-=======
-            'headerText': 'Lorem ipsum'}}
-    response = staff_api_client.post_graphql(
-        query, variables, permissions=[permission_manage_settings])
-    content = get_graphql_content(response)
-    data = content['data']['shopSettingsUpdate']['shop']
-    assert data['includeTaxesInPrices'] == False
-    assert data['headerText'] == 'Lorem ipsum'
-    site_settings.refresh_from_db()
-    assert not site_settings.include_taxes_in_prices
->>>>>>> 3b0b10f0
 
 
 def test_shop_domain_update(staff_api_client, permission_manage_settings):
@@ -213,21 +201,9 @@
             'name': new_name}}
     site = Site.objects.get_current()
     assert site.domain != 'lorem-ipsum.com'
-<<<<<<< HEAD
-    response = admin_api_client.post(
-        reverse('api'), {'query': query, 'variables': variables})
+    response = staff_api_client.post_graphql(
+        query, variables, permissions=[permission_manage_settings])
     assert_read_only_mode(response)
-=======
-    response = staff_api_client.post_graphql(
-        query, variables, permissions=[permission_manage_settings])
-    content = get_graphql_content(response)
-    data = content['data']['shopDomainUpdate']['shop']
-    assert data['domain']['host'] == 'lorem-ipsum.com'
-    assert data['name'] == new_name
-    site.refresh_from_db()
-    assert site.domain == 'lorem-ipsum.com'
-    assert site.name == new_name
->>>>>>> 3b0b10f0
 
 
 def test_homepage_collection_update(
@@ -245,24 +221,12 @@
         }
     """
     collection_id = graphene.Node.to_global_id('Collection', collection.id)
-<<<<<<< HEAD
     variables = json.dumps({
         'collection': collection_id
     })
-    response = admin_api_client.post(
-        reverse('api'), {'query': query, 'variables': variables})
+    response = staff_api_client.post_graphql(
+        query, variables, permissions=[permission_manage_settings])
     assert_read_only_mode(response)
-=======
-    variables = {'collection': collection_id}
-    response = staff_api_client.post_graphql(
-        query, variables, permissions=[permission_manage_settings])
-    content = get_graphql_content(response)
-    data = content['data']['homepageCollectionUpdate']['shop']
-    assert data['homepageCollection']['id'] == collection_id
-    assert data['homepageCollection']['name'] == collection.name
-    site = Site.objects.get_current()
-    assert site.settings.homepage_collection == collection
->>>>>>> 3b0b10f0
 
 
 def test_query_default_country(user_api_client, settings):
