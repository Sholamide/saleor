--- conflicted
+++ resolved
@@ -41,25 +41,15 @@
         return resolve_checkout(token)
 
     @permission_required("order.manage_orders")
-<<<<<<< HEAD
-    def resolve_checkouts(self, info, query=None, **kwargs):
-        resolve_checkouts(info, query)
-=======
     def resolve_checkouts(self, *_args, **_kwargs):
         resolve_checkouts()
->>>>>>> e81494c9
 
     def resolve_checkout_line(self, info, id):
         return graphene.Node.get_node_from_global_id(info, id, CheckoutLine)
 
     @permission_required("order.manage_orders")
-<<<<<<< HEAD
-    def resolve_checkout_lines(self, info, query=None, **kwargs):
-        return resolve_checkout_lines(info, query)
-=======
     def resolve_checkout_lines(self, *_args, **_kwargs):
         return resolve_checkout_lines()
->>>>>>> e81494c9
 
 
 class CheckoutMutations(graphene.ObjectType):
